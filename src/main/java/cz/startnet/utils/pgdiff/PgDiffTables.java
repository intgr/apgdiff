--- conflicted
+++ resolved
@@ -135,15 +135,6 @@
             }
 
             final PgTable oldTable = oldSchema.getTable(newTable.getName());
-<<<<<<< HEAD
-            updateTableColumns(writer, arguments, oldTable, newTable);
-            checkWithOIDS(writer, oldTable, newTable);
-            checkInherits(writer, oldTable, newTable);
-            checkTablespace(writer, oldTable, newTable);
-            addAlterStatistics(writer, oldTable, newTable);
-            addAlterStorage(writer, oldTable, newTable);
-            alterComments(writer, oldTable, newTable);
-=======
             updateTableColumns(
                     writer, arguments, oldTable, newTable, searchPathHelper);
             checkWithOIDS(writer, oldTable, newTable, searchPathHelper);
@@ -151,7 +142,7 @@
             checkTablespace(writer, oldTable, newTable, searchPathHelper);
             addAlterStatistics(writer, oldTable, newTable, searchPathHelper);
             addAlterStorage(writer, oldTable, newTable, searchPathHelper);
->>>>>>> 5cbddfeb
+            alterComments(writer, oldTable, newTable, searchPathHelper);
         }
     }
 
@@ -486,27 +477,17 @@
      * @param searchPathHelper search path helper
      */
     public static void dropTables(final PrintWriter writer,
-<<<<<<< HEAD
-            final PgSchema oldSchema, final PgSchema newSchema) {
+            final PgSchema oldSchema, final PgSchema newSchema,
+            final SearchPathHelper searchPathHelper) {
         if (oldSchema == null) {
             return;
         }
 
         for (final PgTable table : oldSchema.getTables()) {
             if (!newSchema.containsTable(table.getName())) {
+                searchPathHelper.outputSearchPath(writer);
                 writer.println();
                 writer.println(table.getDropSQL());
-=======
-            final PgSchema oldSchema, final PgSchema newSchema,
-            final SearchPathHelper searchPathHelper) {
-        if (oldSchema != null) {
-            for (final PgTable table : oldSchema.getTables()) {
-                if (!newSchema.containsTable(table.getName())) {
-                    searchPathHelper.outputSearchPath(writer);
-                    writer.println();
-                    writer.println(table.getDropSQL());
-                }
->>>>>>> 5cbddfeb
             }
         }
     }
@@ -569,14 +550,17 @@
      * @param writer writer
      * @param oldTable old table
      * @param newTable new table
+     * @param searchPathHelper search path helper
      */
     private static void alterComments(final PrintWriter writer,
-            final PgTable oldTable, final PgTable newTable) {
+            final PgTable oldTable, final PgTable newTable,
+            final SearchPathHelper searchPathHelper) {
         if (oldTable.getComment() == null
                 && newTable.getComment() != null
                 || oldTable.getComment() != null
                 && newTable.getComment() != null
                 && !oldTable.getComment().equals(newTable.getComment())) {
+            searchPathHelper.outputSearchPath(writer);
             writer.println();
             writer.print("COMMENT ON TABLE ");
             writer.print(PgDiffUtils.getQuotedName(newTable.getName()));
@@ -585,6 +569,7 @@
             writer.println(';');
         } else if (oldTable.getComment() != null
                 && newTable.getComment() == null) {
+            searchPathHelper.outputSearchPath(writer);
             writer.println();
             writer.print("COMMENT ON TABLE ");
             writer.print(PgDiffUtils.getQuotedName(newTable.getName()));
@@ -603,6 +588,7 @@
                     || oldColumn.getComment() != null
                     && newColumn.getComment() != null
                     && !oldColumn.getComment().equals(newColumn.getComment())) {
+                searchPathHelper.outputSearchPath(writer);
                 writer.println();
                 writer.print("COMMENT ON COLUMN ");
                 writer.print(PgDiffUtils.getQuotedName(newTable.getName()));
@@ -613,6 +599,7 @@
                 writer.println(';');
             } else if (oldColumn.getComment() != null
                     && newColumn.getComment() == null) {
+                searchPathHelper.outputSearchPath(writer);
                 writer.println();
                 writer.print("COMMENT ON COLUMN ");
                 writer.print(PgDiffUtils.getQuotedName(newTable.getName()));

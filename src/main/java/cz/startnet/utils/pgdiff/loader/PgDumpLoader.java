--- conflicted
+++ resolved
@@ -116,20 +116,11 @@
      */
     private static final Pattern PATTERN_ALTER_VIEW = Pattern.compile(
             "^ALTER[\\s]+VIEW[\\s]+.*$", Pattern.CASE_INSENSITIVE);
-<<<<<<< HEAD
     /**
      * Pattern for testing whether it is COMMENT statement.
      */
     private static final Pattern PATTERN_COMMENT = Pattern.compile(
             "^COMMENT[\\s]+ON[\\s]+.*$", Pattern.CASE_INSENSITIVE);
-    /**
-     * Pattern for getting the string that is used to end the function
-     * or the function definition itself.
-     */
-    private static final Pattern PATTERN_END_OF_FUNCTION = Pattern.compile(
-            "^(?:.*[\\s]+)?AS[\\s]+([\\S]+).*$", Pattern.CASE_INSENSITIVE);
-=======
->>>>>>> 5cbddfeb
 
     /**
      * Creates a new instance of PgDumpLoader.

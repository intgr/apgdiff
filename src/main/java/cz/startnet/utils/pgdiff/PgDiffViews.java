--- conflicted
+++ resolved
@@ -58,8 +58,8 @@
      * @param searchPathHelper search path helper
      */
     public static void dropViews(final PrintWriter writer,
-<<<<<<< HEAD
-            final PgSchema oldSchema, final PgSchema newSchema) {
+            final PgSchema oldSchema, final PgSchema newSchema,
+            final SearchPathHelper searchPathHelper) {
         if (oldSchema == null) {
             return;
         }
@@ -68,21 +68,9 @@
             final PgView newView = newSchema.getView(oldView.getName());
 
             if (newView == null || isViewModified(oldView, newView)) {
+                searchPathHelper.outputSearchPath(writer);
                 writer.println();
                 writer.println(oldView.getDropSQL());
-=======
-            final PgSchema oldSchema, final PgSchema newSchema,
-            final SearchPathHelper searchPathHelper) {
-        if (oldSchema != null) {
-            for (final PgView oldView : oldSchema.getViews()) {
-                final PgView newView = newSchema.getView(oldView.getName());
-
-                if (newView == null || isViewModified(oldView, newView)) {
-                    searchPathHelper.outputSearchPath(writer);
-                    writer.println();
-                    writer.println(oldView.getDropSQL());
-                }
->>>>>>> 5cbddfeb
             }
         }
     }
@@ -134,8 +122,8 @@
      * @param searchPathHelper search path helper
      */
     public static void alterViews(final PrintWriter writer,
-<<<<<<< HEAD
-            final PgSchema oldSchema, final PgSchema newSchema) {
+            final PgSchema oldSchema, final PgSchema newSchema,
+            final SearchPathHelper searchPathHelper) {
         if (oldSchema == null) {
             return;
         }
@@ -147,7 +135,7 @@
                 continue;
             }
 
-            diffDefaultValues(writer, oldView, newView);
+            diffDefaultValues(writer, oldView, newView, searchPathHelper);
 
             if (oldView.getComment() == null
                     && newView.getComment() != null
@@ -155,6 +143,7 @@
                     && newView.getComment() != null
                     && !oldView.getComment().equals(
                     newView.getComment())) {
+                searchPathHelper.outputSearchPath(writer);
                 writer.println();
                 writer.print("COMMENT ON VIEW ");
                 writer.print(
@@ -164,6 +153,7 @@
                 writer.println(';');
             } else if (oldView.getComment() != null
                     && newView.getComment() == null) {
+                searchPathHelper.outputSearchPath(writer);
                 writer.println();
                 writer.print("COMMENT ON VIEW ");
                 writer.print(PgDiffUtils.getQuotedName(newView.getName()));
@@ -209,6 +199,7 @@
                         || oldColumnComment != null && newColumnComment != null
                         && !oldColumnComment.getComment().equals(
                         newColumnComment.getComment())) {
+                    searchPathHelper.outputSearchPath(writer);
                     writer.println();
                     writer.print("COMMENT ON COLUMN ");
                     writer.print(PgDiffUtils.getQuotedName(newView.getName()));
@@ -220,6 +211,7 @@
                     writer.println(';');
                 } else if (oldColumnComment != null
                         && newColumnComment == null) {
+                    searchPathHelper.outputSearchPath(writer);
                     writer.println();
                     writer.print("COMMENT ON COLUMN ");
                     writer.print(PgDiffUtils.getQuotedName(newView.getName()));
@@ -227,17 +219,6 @@
                     writer.print(PgDiffUtils.getQuotedName(
                             oldColumnComment.getColumnName()));
                     writer.println(" IS NULL;");
-=======
-            final PgSchema oldSchema, final PgSchema newSchema,
-            final SearchPathHelper searchPathHelper) {
-        if (oldSchema != null) {
-            for (final PgView oldView : oldSchema.getViews()) {
-                final PgView newView = newSchema.getView(oldView.getName());
-
-                if (oldView != null && newView != null) {
-                    diffDefaultValues(
-                            writer, oldView, newView, searchPathHelper);
->>>>>>> 5cbddfeb
                 }
             }
         }
